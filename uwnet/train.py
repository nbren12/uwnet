"""Train neural network parametrizations using the single or
multiple step loss function

This code uses a tool called Sacred_ to log important details about each
execution of this script to a database, and to specify hyper parameters of the
scheme (e.g. learning rate).

Examples
--------

This script can be executed with the following command::

   python -m uwnet.train with data=<path to dataset>

To see a list of all the available configuration options run::

   python -m uwnet.train print_config

.. _Sacred: https://github.com/IDSIA/sacred

"""
import logging
import os
from contextlib import contextmanager
from os.path import join

from sacred import Experiment

import torch
import xarray as xr
from torch.utils.data import DataLoader
from uwnet.model import get_model
from uwnet.pre_post import get_pre_post
from uwnet.training_plots import TrainingPlotManager
from uwnet.datasets import XRTimeSeries, get_timestep
from uwnet.loss import (weighted_mean_squared_error, total_loss)
from ignite.engine import Engine, Events

ex = Experiment("Q1")

XRTimeSeries = ex.capture(XRTimeSeries)
TrainingPlotManager = ex.capture(TrainingPlotManager, prefix='plots')
get_model = ex.capture(get_model, prefix='model')
get_pre_post = ex.capture(get_pre_post, prefix='prepost')

@ex.config
def my_config():
<<<<<<< HEAD
    inputs = (('LHF', 1), ('SHF', 1), ('SOLIN', 1), ('QT', 34),
              ('SLI', 34), ('FQT', 34), ('FSLI', 34))
    outputs = (('SLI', 34), ('QT', 34))
    data = '/Users/stewart/projects/2018-09-18-NG_5120x2560x34_4km_10s_QOBS_EQX-SAM_Processed.nc'
    restart = False
=======
    """Default configurations managed by sacred"""
    data = "data/processed/training.nc"
>>>>>>> a6527cde
    lr = .001
    epochs = 2
    model_dir = 'models'
    skip = 5
    seq_length = 1
    batch_size = 256
    vertical_grid_size = 34
    loss_scale = {
        'LHF': 150,
        'SHF': 10,
        'RADTOA': 600.0,
        'RADSFC': 600.0,
        'U': 5.0,
        'V': 5.0,
        'Prec': 8,
        'QP': 0.05,
        'QN': 0.05,
        'QT': 1.0,
        'SLI': 2.5
    }

    # y indices to use for training
    y = (None, None)
    x = (None, None)
    time_sl = (None, None)
    output_dir = None

    prognostics = ['QT', 'SLI']
    prepost = dict(
        kind='pca',
        path='models/prepost.pkl'
    )

    model = dict(
        kind='inner_model'
    )

    plots = dict(
        interval=1,
        single_column_locations=[(32, 0)]
    )


@ex.capture
def get_dataset(data):
    try:
        dataset = xr.open_zarr(data)
    except ValueError:
        dataset = xr.open_dataset(data)

    try:
        return dataset.isel(step=0).drop('step').drop('p')
    except:
        return dataset


@ex.capture
def get_data_loader(data: xr.Dataset, x, y, time_sl, vertical_grid_size,
                    batch_size):
    ds = data.isel(
        z=slice(0, vertical_grid_size),
        y=slice(*y),
        x=slice(*x),
        time=slice(*time_sl))


    train_data = XRTimeSeries(ds)
    return DataLoader(
        train_data, batch_size=batch_size, shuffle=True)


@ex.capture
def get_output_dir(_run=None, model_dir=None, output_dir=None):
    """Get a unique output directory name using the run ID that sacred
    assigned OR return the specified output directory
    """
    if output_dir:
        return output_dir
    else:
        file_name = str(_run._id)
        return join(model_dir, file_name)




def is_one_dimensional(val):
    return val.dim() == 2


@ex.capture
def get_model_inputs_from_batch(batch, prognostics):
    """Redimension a batch from a torch data loader

    Torch's data loader class is very helpful, but it produces data which has a shape of (batch, feature). However, the models require input in the physical dimensions (time, z, y, x), this function reshapes these arrays.
    """
    from .timestepper import Batch
    return Batch(batch, prognostics)


class Trainer(object):
    """Utility object for training a neural network parametrization
    """

    @ex.capture
    def __init__(self, _run, lr, loss_scale):
        # setup logging
        logging.basicConfig(level=logging.INFO)

        # db = MongoDBLogger()
        # experiment = Experiment(api_key="fEusCnWmzAtmrB0FbucyEggW2")
        self.logger = logging.getLogger(__name__)

        # get output directory
        self.output_dir = get_output_dir()

        self.dataset = get_dataset()
        self.mass = torch.tensor(self.dataset.layer_mass.values).view(
            -1, 1, 1).float()
        self.z = torch.tensor(self.dataset.z.values).float()
        self.time_step = get_timestep(self.dataset)
        self.train_loader = get_data_loader(self.dataset)

        self.model = get_model(*get_pre_post(self.dataset))
        self.optimizer = torch.optim.Adam(self.model.parameters(), lr=lr)
        self.criterion = weighted_mean_squared_error(
            weights=self.mass / self.mass.mean(), dim=-3)
        self.plot_manager = TrainingPlotManager(ex, self.model, self.dataset)
        self.setup_engine()

    def setup_engine(self):
        self.engine = Engine(self.step)
        self.engine.add_event_handler(
            Events.ITERATION_COMPLETED, self.after_batch)
        self.engine.add_event_handler(
            Events.ITERATION_COMPLETED, self.print_loss_info)
        self.engine.add_event_handler(
            Events.EPOCH_COMPLETED, self.after_epoch)

    def print_loss_info(self, engine):
        n = len(self.train_loader)
        batch = engine.state.iteration % (n + 1)
        log_str = f"[{batch}/{n}]:\t"
        for key, val in engine.state.loss_info.items():
            log_str += f'{key}: {val:.2f}\t'
            ex.log_scalar(key, val)
        self.logger.info(log_str)

    def step(self, engine, batch):
        self.optimizer.zero_grad()
        batch = get_model_inputs_from_batch(batch)
        loss, loss_info = total_loss(
            self.criterion, self.model, self.z, batch)
        loss.backward()
        self.optimizer.step()
        self.optimizer.zero_grad()
        engine.state.loss_info = loss_info
        return loss_info

    def compute_source_r2(self, batch):
        from .timestepper import Batch
        from toolz import merge_with
        from .loss import weighted_r2_score, r2_score
        src = self.model(batch)

        # compute the apparent source
        batch = Batch(batch, self.prognostics)
        g = batch.get_known_forcings()
        progs = batch.data[self.prognostics]
        storage = progs.apply(lambda x: (x[1:] - x[:-1]) / self.time_step)
        forcing = g.apply(lambda x: (x[1:] + x[:-1]) / 2)
        src = src.apply(lambda x: (x[1:] + x[:-1]) / 2)
        true_src = storage - forcing * 86400

        # copmute the metrics
        def wr2_score(args):
            x, y = args
            return weighted_r2_score(x, y, self.mass, dim=-3).item()

        r2s = merge_with(wr2_score, true_src, src)
        print(r2s)

        # compute the r2 of the integral
        pred_int = src.apply(lambda x: (x * self.mass).sum(-3))
        true_int = true_src.apply(lambda x: (x * self.mass).sum(-3))

        def scalar_r2_score(args):
            return r2_score(*args).item()

        def bias(args):
            x, y = args
            return (y.mean() - x.mean()).item() / 1000

        r2s = merge_with(scalar_r2_score, true_int, pred_int)
        print(r2s)

        r2s = merge_with(bias, true_int, pred_int)
        print(r2s)

    def after_batch(self, engine):
        state = engine.state
        batch_info = {
            'epoch': state.epoch,
            'loss': state.output,
        }
        ex.log_scalar('loss', batch_info['loss'])

    def after_epoch(self, engine):
        # save artifacts
        n = engine.state.epoch
        epoch_file = f"{n}.pkl"

        with self.change_to_work_dir():
            torch.save(self.model, epoch_file)
            ex.add_artifact(epoch_file)
            self.plot_manager(engine)

    def _make_work_dir(self):
        try:
            os.makedirs(self.output_dir)
        except OSError:
            pass

    @contextmanager
    def change_to_work_dir(self):
        """Context manager for using a working directory"""
        self.logger.info(f"Saving outputs in {self.output_dir}")
        self._make_work_dir()
        try:
            cwd = os.getcwd()
            os.chdir(self.output_dir)
            yield
        finally:
            os.chdir(cwd)

    @ex.capture
    def train(self, epochs):
        """Train the neural network for a fixed number of epochs"""
        self.engine.run(self.train_loader, max_epochs=epochs)


@ex.command()
def train_pre_post(prepost):
    """Train the pre and post processing modules"""
    dataset = get_dataset()
    logging.info(f"Saving Pre/Post module to {prepost['path']}")
    torch.save(get_pre_post(dataset), prepost['path'])


@ex.automain
def main():
    Trainer().train()<|MERGE_RESOLUTION|>--- conflicted
+++ resolved
@@ -45,16 +45,8 @@
 
 @ex.config
 def my_config():
-<<<<<<< HEAD
-    inputs = (('LHF', 1), ('SHF', 1), ('SOLIN', 1), ('QT', 34),
-              ('SLI', 34), ('FQT', 34), ('FSLI', 34))
-    outputs = (('SLI', 34), ('QT', 34))
-    data = '/Users/stewart/projects/2018-09-18-NG_5120x2560x34_4km_10s_QOBS_EQX-SAM_Processed.nc'
-    restart = False
-=======
     """Default configurations managed by sacred"""
     data = "data/processed/training.nc"
->>>>>>> a6527cde
     lr = .001
     epochs = 2
     model_dir = 'models'
