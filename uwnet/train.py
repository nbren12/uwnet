--- conflicted
+++ resolved
@@ -169,14 +169,7 @@
     def __init__(self, _run, lr, loss_scale):
         # setup logging
         logging.basicConfig(level=logging.INFO)
-<<<<<<< HEAD
-        # db = MongoDBLogger()
-        # experiment = Experiment(api_key="fEusCnWmzAtmrB0FbucyEggW2")
-=======
-
         self.compute_metrics = False
-
->>>>>>> 59e800f7
         self.logger = logging.getLogger(__name__)
 
         # get output directory
