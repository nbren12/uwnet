"""Train neural network parametrizations using the single or
multiple step loss function

This code uses a tool called Sacred_ to log important details about each
execution of this script to a database, and to specify hyper parameters of the
scheme (e.g. learning rate).

Examples
--------

This script can be executed with the following command::

   python -m uwnet.train with data=<path to dataset>

To see a list of all the available configuration options run::

   python -m uwnet.train print_config

.. _Sacred: https://github.com/IDSIA/sacred

"""
import logging
import os
from contextlib import contextmanager
from functools import partial
from os.path import join

import xarray as xr
from sacred import Experiment
from toolz import curry

import torch
from ignite.engine import Engine, Events
from torch.utils.data import DataLoader
<<<<<<< HEAD
from stochastic_parameterization.utils import (
    get_xarray_dataset_with_eta,
    binning_method as default_binning_method
)
from uwnet.model import get_model
from uwnet.pre_post import get_pre_post
from uwnet.training_plots import TrainingPlotManager
from uwnet.loss import (weighted_mean_squared_error, get_step)
from uwnet.datasets import XRTimeSeries, ConditionalXRSampler, get_timestep
from ignite.engine import Engine, Events
=======
from uwnet.datasets import XRTimeSeries, get_timestep
from uwnet.loss import get_input_output, get_step, weighted_mean_squared_error
from uwnet.model import get_model
from uwnet.pre_post import get_pre_post
from uwnet.training_plots import TrainingPlotManager
>>>>>>> 047a63b7

ex = Experiment("Q1", interactive=True)

XRTimeSeries = ex.capture(XRTimeSeries)
TrainingPlotManager = ex.capture(TrainingPlotManager, prefix='plots')
get_model = ex.capture(get_model, prefix='model')
get_pre_post = ex.capture(get_pre_post, prefix='prepost')
get_step = ex.capture(get_step)


@ex.config
def my_config():
    """Default configurations managed by sacred"""
    data = "data/processed/training.nc"
    lr = .001
    epochs = 2
    model_dir = 'models'
    skip = 5
    time_length = None
    batch_size = 256
    vertical_grid_size = 34
    binning_quantiles = None
    eta_to_train = None
    loss_scale = {
        'LHF': 150,
        'SHF': 10,
        'RADTOA': 600.0,
        'RADSFC': 600.0,
        'U': 5.0,
        'V': 5.0,
        'Prec': 8,
        'QP': 0.05,
        'QN': 0.05,
        'QT': 1.0,
        'SLI': 2.5
    }

    # y indices to use for training
    training_slices = dict(
        y=(None, None),
        x=(10, None),
        time=(None, None), )

    validation_slices = dict(
        y=(None, None),
        x=(0, 10),
        time=(None, None), )

    output_dir = None

    prognostics = ['QT', 'SLI']
    prepost = dict(kind='pca', path='models/prepost.pkl')

    model = dict(kind='inner_model')

    plots = dict(interval=1, single_column_locations=[(32, 0)])
    step_type = 'instability'
    binning_method = default_binning_method
    base_model_location = None


@ex.capture
def get_xarray_dataset(
        data, binning_quantiles, binning_method, base_model_location):
    return get_xarray_dataset_with_eta(
        data, binning_quantiles, binning_method, base_model_location
    )


@ex.capture
<<<<<<< HEAD
def get_data_loader(data: xr.Dataset, x, y, time_sl, vertical_grid_size,
                    batch_size, prognostics, eta_to_train):
    prognostics = ['QT', 'SLI']
=======
def get_data_loader(data: xr.Dataset, train, training_slices,
                    validation_slices, prognostics, batch_size):

>>>>>>> 047a63b7
    from torch.utils.data.dataloader import default_collate
    from uwnet.timestepper import Batch

    if train:
        slices = training_slices
    else:
        slices = validation_slices

    ds = data.isel(
        y=slice(*slices['y']),
        x=slice(*slices['x']),
        time=slice(*slices['time']))

    def my_collate_fn(batch):
        return Batch(default_collate(batch), prognostics)

    train_data = XRTimeSeries(ds)
    print(eta_to_train)
    if eta_to_train is not None:
        train_data = ConditionalXRSampler(ds, eta_to_train)
    else:
        train_data = XRTimeSeries(ds)
    return DataLoader(
        train_data,
        batch_size=batch_size,
        shuffle=True,
        collate_fn=my_collate_fn)


def get_validation_engine(model, dt):
    def _validate(engine, batch):
        return get_input_output(model, dt, batch)

    return Engine(_validate)


@ex.capture
def get_output_dir(_run=None, model_dir=None, output_dir=None):
    """Get a unique output directory name using the run ID that sacred
    assigned OR return the specified output directory
    """
    if output_dir:
        return output_dir
    else:
        file_name = str(_run._id)
        return join(model_dir, file_name)


def is_one_dimensional(val):
    return val.dim() == 2


class Trainer(object):
    """Utility object for training a neural network parametrization
    """

    @ex.capture
    def __init__(self, _run, lr, loss_scale):
        # setup logging
        logging.basicConfig(level=logging.INFO)
        # db = MongoDBLogger()
        # experiment = Experiment(api_key="fEusCnWmzAtmrB0FbucyEggW2")
        self.logger = logging.getLogger(__name__)

        # get output directory
        self.output_dir = get_output_dir()
        print(self.output_dir)
        self.dataset = get_xarray_dataset()
        self.mass = torch.tensor(self.dataset.layer_mass.values).view(
            -1, 1, 1).float()
        self.z = torch.tensor(self.dataset.z.values).float()
        self.time_step = get_timestep(self.dataset)
<<<<<<< HEAD
        self.train_loader = get_data_loader(self.dataset)
        self.model = get_model(*get_pre_post(self.dataset))
        self.optimizer = torch.optim.Adagrad(self.model.parameters(), lr=lr)
=======
        self.train_loader = get_data_loader(self.dataset, train=True)
        self.test_loader = get_data_loader(self.dataset, train=False)
        self.model = get_model(*get_pre_post(self.dataset, self.train_loader))
        self.optimizer = torch.optim.Adam(self.model.parameters(), lr=lr)
>>>>>>> 047a63b7
        self.criterion = weighted_mean_squared_error(
            weights=self.mass / self.mass.mean(), dim=-3)
        self.plot_manager = TrainingPlotManager(ex, self.model, self.dataset)
        self.setup_validation_engine()
        self.setup_engine()

    def log_validation_results(self, trainer):
        self.tester.run(self.test_loader)
        metrics = self.tester.state.metrics

        log_str = "test metrics: "
        for name, val in metrics.items():
            ex.log_scalar("train_" + name, val)
            log_str += f'{name}: {val:.2f}\t'
        self.logger.info(log_str)

        metrics = trainer.state.metrics
        log_str = "train metrics: "
        for name, val in metrics.items():
            ex.log_scalar("test_" + name, val)
            log_str += f'{name}: {val:.2f}\t'
        self.logger.info(log_str)

    def setup_validation_engine(self):
        self.tester = get_validation_engine(self.model, self.time_step)
        self.setup_metrics_for_engine(self.tester)

    def setup_engine(self):
        step = partial(get_step(), self)
        self.engine = Engine(step)
        self.setup_metrics_for_engine(self.engine)

        self.engine.add_event_handler(Events.ITERATION_COMPLETED,
                                      self.after_batch)
        self.engine.add_event_handler(Events.ITERATION_COMPLETED,
                                      self.print_loss_info)
        self.engine.add_event_handler(Events.EPOCH_COMPLETED, self.after_epoch)
        self.engine.add_event_handler(Events.EPOCH_COMPLETED,
                                      self.log_validation_results)

    @ex.capture
    def setup_metrics_for_engine(self, engine, prognostics):
        from .metrics import WeightedMeanSquaredError

        @curry
        def output_transform(key, args):
            x, y = args
            return x[key], y[key]

        for key in prognostics:
            metric = WeightedMeanSquaredError(
                self.mass, output_transform=output_transform(key))

            metric.attach(engine, key)

    def print_loss_info(self, engine):
        n = len(self.train_loader)
        batch = engine.state.iteration % (n + 1)
        log_str = f"[{batch}/{n}]:\t"
        for key, val in engine.state.loss_info.items():
            log_str += f'{key}: {val:.2f}\t'
            ex.log_scalar(key, val)
        self.logger.info(log_str)

    def after_batch(self, engine):
        state = engine.state
        batch_info = {
            'epoch': state.epoch,
            'loss': state.output,
        }
        ex.log_scalar('loss', batch_info['loss'])

    def after_epoch(self, engine):
        # save artifacts
        n = engine.state.epoch
        epoch_file = f"{n}.pkl"

        with self.change_to_work_dir():
            torch.save(self.model, epoch_file)
            ex.add_artifact(epoch_file)
            self.plot_manager(engine)

    def _make_work_dir(self):
        try:
            os.makedirs(self.output_dir)
        except OSError:
            pass

    @contextmanager
    def change_to_work_dir(self):
        """Context manager for using a working directory"""
        self.logger.info(f"Saving outputs in {self.output_dir}")
        self._make_work_dir()
        try:
            cwd = os.getcwd()
            os.chdir(self.output_dir)
            yield
        finally:
            os.chdir(cwd)

    @ex.capture
    def train(self, epochs):
        """Train the neural network for a fixed number of epochs"""
        print('training')
        self.engine.run(self.train_loader, max_epochs=epochs)


@ex.command()
def train_pre_post(prepost):
    """Train the pre and post processing modules"""
    dataset = get_xarray_dataset()
    logging.info(f"Saving Pre/Post module to {prepost['path']}")
    torch.save(get_pre_post(dataset), prepost['path'])


@ex.automain
def main():
    Trainer().train()<|MERGE_RESOLUTION|>--- conflicted
+++ resolved
@@ -32,7 +32,6 @@
 import torch
 from ignite.engine import Engine, Events
 from torch.utils.data import DataLoader
-<<<<<<< HEAD
 from stochastic_parameterization.utils import (
     get_xarray_dataset_with_eta,
     binning_method as default_binning_method
@@ -40,16 +39,9 @@
 from uwnet.model import get_model
 from uwnet.pre_post import get_pre_post
 from uwnet.training_plots import TrainingPlotManager
-from uwnet.loss import (weighted_mean_squared_error, get_step)
 from uwnet.datasets import XRTimeSeries, ConditionalXRSampler, get_timestep
 from ignite.engine import Engine, Events
-=======
-from uwnet.datasets import XRTimeSeries, get_timestep
 from uwnet.loss import get_input_output, get_step, weighted_mean_squared_error
-from uwnet.model import get_model
-from uwnet.pre_post import get_pre_post
-from uwnet.training_plots import TrainingPlotManager
->>>>>>> 047a63b7
 
 ex = Experiment("Q1", interactive=True)
 
@@ -120,15 +112,9 @@
 
 
 @ex.capture
-<<<<<<< HEAD
-def get_data_loader(data: xr.Dataset, x, y, time_sl, vertical_grid_size,
-                    batch_size, prognostics, eta_to_train):
-    prognostics = ['QT', 'SLI']
-=======
 def get_data_loader(data: xr.Dataset, train, training_slices,
-                    validation_slices, prognostics, batch_size):
-
->>>>>>> 047a63b7
+                    validation_slices, prognostics, batch_size, eta_to_train):
+
     from torch.utils.data.dataloader import default_collate
     from uwnet.timestepper import Batch
 
@@ -201,16 +187,9 @@
             -1, 1, 1).float()
         self.z = torch.tensor(self.dataset.z.values).float()
         self.time_step = get_timestep(self.dataset)
-<<<<<<< HEAD
         self.train_loader = get_data_loader(self.dataset)
         self.model = get_model(*get_pre_post(self.dataset))
         self.optimizer = torch.optim.Adagrad(self.model.parameters(), lr=lr)
-=======
-        self.train_loader = get_data_loader(self.dataset, train=True)
-        self.test_loader = get_data_loader(self.dataset, train=False)
-        self.model = get_model(*get_pre_post(self.dataset, self.train_loader))
-        self.optimizer = torch.optim.Adam(self.model.parameters(), lr=lr)
->>>>>>> 047a63b7
         self.criterion = weighted_mean_squared_error(
             weights=self.mass / self.mass.mean(), dim=-3)
         self.plot_manager = TrainingPlotManager(ex, self.model, self.dataset)
