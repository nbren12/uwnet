"""Interface for calling neural network models from SAM

Configuration
-------------

This interface routine is configured using environmental variables. Currently
these are

- UWNET_MODEL : The path to the model in a pickle file


Nudging
~~~~~~~

UWNET_NUDGE_TIME_SCALE: nudging time-scale
NGAQUA_PATH : path to target ngaqua data

"""
# import debug
import logging
import os

import numpy as np
from toolz import curry, valmap

import torch
from torch import nn
from uwnet.numpy_interface import NumpyWrapper
from uwnet.sam_ngaqua import get_ngaqua_nudger
<<<<<<< HEAD
from uwnet.stochastic_parameterization.residual_stochastic_state_model import (  # noqa
    StochasticStateModel,
)
=======
import json
>>>>>>> c9f55505


def get_configuration():
    with open("python_config.json") as f:
        return json.load(f)


def rename_keys(rename_table, d):
    return {rename_table.get(key, key): d[key] for key in d}


@curry
def CFVariableNameAdapter(model, d, label=''):
    """Wrapper for translating input/output variable names in the neural network
    model to CF-compliant ones"""

    table = [
        ("liquid_ice_static_energy", "SLI"),
        ("x_wind", "U"),
        ("y_wind", "V"),
        ("upward_air_velocity", "W"),
        ("total_water_mixing_ratio", "QT"),
        ("air_temperature", "TABS"),
        ("latitude", "lat"),
        ("longitude", "lon"),
        ("sea_surface_temperature", "SST"),
        ("surface_air_pressure", "p0"),
        ("toa_incoming_shortwave_flux", "SOLIN"),
        ("surface_upward_sensible_heat_flux", "SHF"),
        ("surface_upward_latent_heat_flux", "LHF"),
    ]

    input_keys = dict(table)
    output_keys = dict((y, x) for x, y in table)

    # Translate from CF input names to the QT, SLI, names
    d_with_old_names = rename_keys(input_keys, d)
    out = model(d_with_old_names)

    # translate output keys to CF
    out = rename_keys(output_keys, out)
    # add tendency_of to these keys
    tendency_names = {
        key: 'tendency_of_' + key + '_due_to_' + label
        for key in out
    }

    return rename_keys(tendency_names, out)


def get_model(config):
    type = config['type']
    if type == 'neural_network':
<<<<<<< HEAD
        # model = torch.load(config['path'])
        model = StochasticStateModel(dt_seconds=120)
        model.train()
        model.eval()
        return CFVariableNameAdapter(
            NumpyWrapper(model), label='neural_network')
=======
        model = torch.load(config['path'])
        if isinstance(model, nn.Module):
            model.eval()
            model = NumpyWrapper(model)
        return CFVariableNameAdapter(model, label='neural_network')
    elif type == "cf":
        return torch.load(config['path'])
>>>>>>> c9f55505
    elif type == 'nudging':
        return CFVariableNameAdapter(
            get_ngaqua_nudger(config), label='nudging')
    else:
        raise NotImplementedError(f"Model type {type} not implemented")


CONFIG = get_configuration()
MODELS = [get_model(model) for model in CONFIG['models']]


def compute_insolation(lat, day, scon=1367, eccf=1.0):
    """Compute the solar insolation in W/m2 assuming perpetual equinox

    Parameters
    ----------
    lat : (ny, nx)
        latitude in degrees
    day : float
        day of year. Only uses time of day (the fraction).
    scon : float
        solar constant. Default 1367 W/m2
        eccentricity factor. Ratio of orbital radius at perihelion and
        aphelion. Default 1.0.

    """
    time_of_day = day % 1.0

    # cos zenith angle
    mu = -np.cos(2 * np.pi * time_of_day) * np.cos(np.pi * lat / 180)
    return scon * eccf * mu


def sum_up_tendencies(d):
    import re
    output = {}

    pattern = re.compile('tendency_of_(.*)_due_to')

    for key in d:
        m = pattern.search(key)
        if m:
            variable_name = 'tendency_of_' + m.group(1)
        else:
            variable_name = key

        seq = output.setdefault(variable_name, [])
        seq.append(d[key])

    return valmap(sum,  output)


def call_neural_network(state):

    logger = logging.getLogger(__name__)

    # compute insolation. it is difficult to configure SAM to compute this
    # without including radiation
    state['SOLIN'] = compute_insolation(state['latitude'], state['day'])

    # Compute the output of all the models
    all_outputs = {}
    for model in MODELS:
        logger.info(f"Calling {model}")
        out = model(state)
        all_outputs.update(out)

    totaled_output = sum_up_tendencies(all_outputs)

    # update the state
    state.update(totaled_output)
    state.update(all_outputs)


def call_save_state(state):
    """This simple function can be called in SAM using the following namelist
    entries:

    module_name = <this modules name>,
    function_name = 'call_save_state'

    """
    step = int(state.get('nstep', 0))
    caseid = state['caseid']
    case = state['case']
    name = f"OUT_3D/{case}_{caseid}_{step:010d}.pt"
    torch.save(state, name)<|MERGE_RESOLUTION|>--- conflicted
+++ resolved
@@ -27,13 +27,10 @@
 from torch import nn
 from uwnet.numpy_interface import NumpyWrapper
 from uwnet.sam_ngaqua import get_ngaqua_nudger
-<<<<<<< HEAD
 from uwnet.stochastic_parameterization.residual_stochastic_state_model import (  # noqa
     StochasticStateModel,
 )
-=======
 import json
->>>>>>> c9f55505
 
 
 def get_configuration():
@@ -87,22 +84,14 @@
 def get_model(config):
     type = config['type']
     if type == 'neural_network':
-<<<<<<< HEAD
         # model = torch.load(config['path'])
         model = StochasticStateModel(dt_seconds=120)
         model.train()
         model.eval()
         return CFVariableNameAdapter(
             NumpyWrapper(model), label='neural_network')
-=======
-        model = torch.load(config['path'])
-        if isinstance(model, nn.Module):
-            model.eval()
-            model = NumpyWrapper(model)
-        return CFVariableNameAdapter(model, label='neural_network')
     elif type == "cf":
         return torch.load(config['path'])
->>>>>>> c9f55505
     elif type == 'nudging':
         return CFVariableNameAdapter(
             get_ngaqua_nudger(config), label='nudging')
