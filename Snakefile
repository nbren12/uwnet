--- conflicted
+++ resolved
@@ -119,15 +119,9 @@
     output: touch(SAM_RUN_STATUS)
     log: SAM_LOG
     params: rundir=SAM_RUN,
-<<<<<<< HEAD
-            model= join(TRAINED_MODEL, "{epoch}.pkl"),
-            ngaqua = DATA_PATH,
-            sam_src = sam_src,
-=======
             model=TRAINED_MODEL,
             ngaqua=DATA_PATH,
-            sam_src=config['sam_path'],
->>>>>>> 4fe9cc39
+            sam_src=sam_src,
             step=0
     shell: """
     rm -rf {params.rundir}
